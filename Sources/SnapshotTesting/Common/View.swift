#if os(iOS) || os(macOS) || os(tvOS)
  #if os(macOS)
    import Cocoa
  #endif
  import SceneKit
  import SpriteKit
  #if os(iOS) || os(tvOS)
    import UIKit
  #endif
  #if os(iOS) || os(macOS)
    import WebKit
  #endif

  #if os(iOS) || os(tvOS)
    public struct ViewImageConfig {
      public enum Orientation {
        case landscape
        case portrait
      }
      public enum TabletOrientation {
        public enum PortraitSplits {
          case oneThird
          case twoThirds
          case full
        }
        public enum LandscapeSplits {
          case oneThird
          case oneHalf
          case twoThirds
          case full
        }
        case landscape(splitView: LandscapeSplits)
        case portrait(splitView: PortraitSplits)
      }

      public var safeArea: UIEdgeInsets
      public var size: CGSize?
      public var traits: UITraitCollection

      public init(
        safeArea: UIEdgeInsets = .zero,
        size: CGSize? = nil,
        traits: UITraitCollection = .init()
      ) {
        self.safeArea = safeArea
        self.size = size
        self.traits = traits
      }

      #if os(iOS)
        public static let iPhoneSe = ViewImageConfig.iPhoneSe(.portrait)

        public static func iPhoneSe(_ orientation: Orientation) -> ViewImageConfig {
          let safeArea: UIEdgeInsets
          let size: CGSize
          switch orientation {
          case .landscape:
            safeArea = .zero
            size = .init(width: 568, height: 320)
          case .portrait:
            safeArea = .init(top: 20, left: 0, bottom: 0, right: 0)
            size = .init(width: 320, height: 568)
          }
          return .init(safeArea: safeArea, size: size, traits: .iPhoneSe(orientation))
        }

        public static let iPhone8 = ViewImageConfig.iPhone8(.portrait)

        public static func iPhone8(_ orientation: Orientation) -> ViewImageConfig {
          let safeArea: UIEdgeInsets
          let size: CGSize
          switch orientation {
          case .landscape:
            safeArea = .zero
            size = .init(width: 667, height: 375)
          case .portrait:
            safeArea = .init(top: 20, left: 0, bottom: 0, right: 0)
            size = .init(width: 375, height: 667)
          }
          return .init(safeArea: safeArea, size: size, traits: .iPhone8(orientation))
        }

        public static let iPhone8Plus = ViewImageConfig.iPhone8Plus(.portrait)

        public static func iPhone8Plus(_ orientation: Orientation) -> ViewImageConfig {
          let safeArea: UIEdgeInsets
          let size: CGSize
          switch orientation {
          case .landscape:
            safeArea = .zero
            size = .init(width: 736, height: 414)
          case .portrait:
            safeArea = .init(top: 20, left: 0, bottom: 0, right: 0)
            size = .init(width: 414, height: 736)
          }
          return .init(safeArea: safeArea, size: size, traits: .iPhone8Plus(orientation))
        }

        public static let iPhoneX = ViewImageConfig.iPhoneX(.portrait)

        public static func iPhoneX(_ orientation: Orientation) -> ViewImageConfig {
          let safeArea: UIEdgeInsets
          let size: CGSize
          switch orientation {
          case .landscape:
            safeArea = .init(top: 0, left: 44, bottom: 24, right: 44)
            size = .init(width: 812, height: 375)
          case .portrait:
            safeArea = .init(top: 44, left: 0, bottom: 34, right: 0)
            size = .init(width: 375, height: 812)
          }
          return .init(safeArea: safeArea, size: size, traits: .iPhoneX(orientation))
        }

        public static let iPhoneXsMax = ViewImageConfig.iPhoneXsMax(.portrait)

        public static func iPhoneXsMax(_ orientation: Orientation) -> ViewImageConfig {
          let safeArea: UIEdgeInsets
          let size: CGSize
          switch orientation {
          case .landscape:
            safeArea = .init(top: 0, left: 44, bottom: 24, right: 44)
            size = .init(width: 896, height: 414)
          case .portrait:
            safeArea = .init(top: 44, left: 0, bottom: 34, right: 0)
            size = .init(width: 414, height: 896)
          }
          return .init(safeArea: safeArea, size: size, traits: .iPhoneXsMax(orientation))
        }

        @available(iOS 11.0, *)
        public static let iPhoneXr = ViewImageConfig.iPhoneXr(.portrait)

        @available(iOS 11.0, *)
        public static func iPhoneXr(_ orientation: Orientation) -> ViewImageConfig {
          let safeArea: UIEdgeInsets
          let size: CGSize
          switch orientation {
          case .landscape:
            safeArea = .init(top: 0, left: 44, bottom: 24, right: 44)
            size = .init(width: 896, height: 414)
          case .portrait:
            safeArea = .init(top: 44, left: 0, bottom: 34, right: 0)
            size = .init(width: 414, height: 896)
          }
          return .init(safeArea: safeArea, size: size, traits: .iPhoneXr(orientation))
        }

        public static let iPadMini = ViewImageConfig.iPadMini(.landscape)

<<<<<<< HEAD
        public static func iPadMini(_ orientation: Orientation) -> ViewImageConfig {
          switch orientation {
          case .landscape:
            return ViewImageConfig.iPadMini(.landscape(splitView: .full))
          case .portrait:
            return ViewImageConfig.iPadMini(.portrait(splitView: .full))
          }
        }
=======
  public static func iPadMini(_ orientation: Orientation) -> ViewImageConfig {
    switch orientation {
    case .landscape:
      return ViewImageConfig.iPadMini(.landscape(splitView: .full))
    case .portrait:
      return ViewImageConfig.iPadMini(.portrait(splitView: .full))
    }
  }

  public static func iPadMini(_ orientation: TabletOrientation) -> ViewImageConfig {
    let size: CGSize
    let traits: UITraitCollection
    switch orientation {
    case .landscape(let splitView):
      switch splitView {
      case .oneThird:
        size = .init(width: 320, height: 768)
        traits = .iPadMini_Compact_SplitView
      case .oneHalf:
        size = .init(width: 507, height: 768)
        traits = .iPadMini_Compact_SplitView
      case .twoThirds:
        size = .init(width: 694, height: 768)
        traits = .iPadMini
      case .full:
        size = .init(width: 1024, height: 768)
        traits = .iPadMini
      }
    case .portrait(let splitView):
      switch splitView {
      case .oneThird:
        size = .init(width: 320, height: 1024)
        traits = .iPadMini_Compact_SplitView
      case .twoThirds:
        size = .init(width: 438, height: 1024)
        traits = .iPadMini_Compact_SplitView
      case .full:
        size = .init(width: 768, height: 1024)
        traits = .iPadMini
      }
    }
    return .init(safeArea: .init(top: 20, left: 0, bottom: 0, right: 0), size: size, traits: traits)
  }
>>>>>>> c466812a

        public static func iPadMini(_ orientation: TabletOrientation) -> ViewImageConfig {
          let size: CGSize
          let traits: UITraitCollection
          switch orientation {
          case .landscape(let splitView):
            switch splitView {
            case .oneThird:
              size = .init(width: 320, height: 768)
              traits = .iPadMini_Compact_SplitView
            case .oneHalf:
              size = .init(width: 507, height: 768)
              traits = .iPadMini_Compact_SplitView
            case .twoThirds:
              size = .init(width: 694, height: 768)
              traits = .iPadMini
            case .full:
              size = .init(width: 1024, height: 768)
              traits = .iPadMini
            }
          case .portrait(let splitView):
            switch splitView {
            case .oneThird:
              size = .init(width: 320, height: 1024)
              traits = .iPadMini_Compact_SplitView
            case .twoThirds:
              size = .init(width: 438, height: 1024)
              traits = .iPadMini_Compact_SplitView
            case .full:
              size = .init(width: 768, height: 1024)
              traits = .iPadMini
            }
          }
          return .init(
            safeArea: .init(top: 20, left: 0, bottom: 0, right: 0), size: size, traits: traits)
        }

<<<<<<< HEAD
        public static let iPadPro10_5 = ViewImageConfig.iPadPro10_5(.landscape)
=======
  public static func iPadPro10_5(_ orientation: Orientation) -> ViewImageConfig {
    switch orientation {
    case .landscape:
      return ViewImageConfig.iPadPro10_5(.landscape(splitView: .full))
    case .portrait:
      return ViewImageConfig.iPadPro10_5(.portrait(splitView: .full))
    }
  }

  public static func iPadPro10_5(_ orientation: TabletOrientation) -> ViewImageConfig {
    let size: CGSize
    let traits: UITraitCollection
    switch orientation {
    case .landscape(let splitView):
      switch splitView {
      case .oneThird:
        size = .init(width: 320, height: 834)
        traits = .iPadPro10_5_Compact_SplitView
      case .oneHalf:
        size = .init(width: 551, height: 834)
        traits = .iPadPro10_5_Compact_SplitView
      case .twoThirds:
        size = .init(width: 782, height: 834)
        traits = .iPadPro10_5
      case .full:
        size = .init(width: 1112, height: 834)
        traits = .iPadPro10_5
      }
    case .portrait(let splitView):
      switch splitView {
      case .oneThird:
        size = .init(width: 320, height: 1112)
        traits = .iPadPro10_5_Compact_SplitView
      case .twoThirds:
        size = .init(width: 504, height: 1112)
        traits = .iPadPro10_5_Compact_SplitView
      case .full:
        size = .init(width: 834, height: 1112)
        traits = .iPadPro10_5
      }
    }
    return .init(safeArea: .init(top: 20, left: 0, bottom: 0, right: 0), size: size, traits: traits)
  }

  public static let iPadPro11 = ViewImageConfig.iPadPro11(.landscape)

  public static func iPadPro11(_ orientation: Orientation) -> ViewImageConfig {
    switch orientation {
    case .landscape:
      return ViewImageConfig.iPadPro11(.landscape(splitView: .full))
    case .portrait:
      return ViewImageConfig.iPadPro11(.portrait(splitView: .full))
    }
  }

  public static func iPadPro11(_ orientation: TabletOrientation) -> ViewImageConfig {
    let size: CGSize
    let traits: UITraitCollection
    switch orientation {
    case .landscape(let splitView):
      switch splitView {
      case .oneThird:
        size = .init(width: 375, height: 834)
        traits = .iPadPro11_Compact_SplitView
      case .oneHalf:
        size = .init(width: 592, height: 834)
        traits = .iPadPro11_Compact_SplitView
      case .twoThirds:
        size = .init(width: 809, height: 834)
        traits = .iPadPro11
      case .full:
        size = .init(width: 1194, height: 834)
        traits = .iPadPro11
      }
    case .portrait(let splitView):
      switch splitView {
      case .oneThird:
        size = .init(width: 320, height: 1194)
        traits = .iPadPro11_Compact_SplitView
      case .twoThirds:
        size = .init(width: 504, height: 1194)
        traits = .iPadPro11_Compact_SplitView
      case .full:
        size = .init(width: 834, height: 1194)
        traits = .iPadPro11
      }
    }
    return .init(safeArea: .init(top: 24, left: 0, bottom: 20, right: 0), size: size, traits: traits)
  }
>>>>>>> c466812a

        public static func iPadPro10_5(_ orientation: Orientation) -> ViewImageConfig {
          switch orientation {
          case .landscape:
            return ViewImageConfig.iPadPro10_5(.landscape(splitView: .full))
          case .portrait:
            return ViewImageConfig.iPadPro10_5(.portrait(splitView: .full))
          }
        }

<<<<<<< HEAD
        public static func iPadPro10_5(_ orientation: TabletOrientation) -> ViewImageConfig {
          let size: CGSize
          let traits: UITraitCollection
          switch orientation {
          case .landscape(let splitView):
            switch splitView {
            case .oneThird:
              size = .init(width: 320, height: 834)
              traits = .iPadPro10_5_Compact_SplitView
            case .oneHalf:
              size = .init(width: 551, height: 834)
              traits = .iPadPro10_5_Compact_SplitView
            case .twoThirds:
              size = .init(width: 782, height: 834)
              traits = .iPadPro10_5
            case .full:
              size = .init(width: 1112, height: 834)
              traits = .iPadPro10_5
            }
          case .portrait(let splitView):
            switch splitView {
            case .oneThird:
              size = .init(width: 320, height: 1112)
              traits = .iPadPro10_5_Compact_SplitView
            case .twoThirds:
              size = .init(width: 504, height: 1112)
              traits = .iPadPro10_5_Compact_SplitView
            case .full:
              size = .init(width: 834, height: 1112)
              traits = .iPadPro10_5
            }
          }
          return .init(
            safeArea: .init(top: 20, left: 0, bottom: 0, right: 0), size: size, traits: traits)
        }
=======
  public static func iPadPro12_9(_ orientation: Orientation) -> ViewImageConfig {
    switch orientation {
    case .landscape:
      return ViewImageConfig.iPadPro12_9(.landscape(splitView: .full))
    case .portrait:
      return ViewImageConfig.iPadPro12_9(.portrait(splitView: .full))
    }
  }

  public static func iPadPro12_9(_ orientation: TabletOrientation) -> ViewImageConfig {
    let size: CGSize
    let traits: UITraitCollection
    switch orientation {
    case .landscape(let splitView):
      switch splitView {
      case .oneThird:
        size = .init(width: 375, height: 1024)
        traits = .iPadPro12_9_Compact_SplitView
      case .oneHalf:
        size = .init(width: 678, height: 1024)
        traits = .iPadPro12_9
      case .twoThirds:
        size = .init(width: 981, height: 1024)
        traits = .iPadPro12_9
      case .full:
        size = .init(width: 1366, height: 1024)
        traits = .iPadPro12_9
      }

    case .portrait(let splitView):
      switch splitView {
      case .oneThird:
        size = .init(width: 375, height: 1366)
        traits = .iPadPro12_9_Compact_SplitView
      case .twoThirds:
        size = .init(width: 639, height: 1366)
        traits = .iPadPro12_9_Compact_SplitView
      case .full:
        size = .init(width: 1024, height: 1366)
        traits = .iPadPro12_9
      }

    }
    return .init(safeArea: .init(top: 20, left: 0, bottom: 0, right: 0), size: size, traits: traits)
  }
  #elseif os(tvOS)
  public static let tv = ViewImageConfig(
    safeArea: .init(top: 60, left: 90, bottom: 60, right: 90),
    size: .init(width: 1920, height: 1080),
    traits: .init()
  )
  public static let tv4K = ViewImageConfig(
    safeArea: .init(top: 120, left: 180, bottom: 120, right: 180),
    size: .init(width: 3840, height: 2160),
    traits: .init()
  )
  #endif
}

extension UITraitCollection {
  #if os(iOS)
  public static func iPhoneSe(_ orientation: ViewImageConfig.Orientation)
    -> UITraitCollection {
      let base: [UITraitCollection] = [
//        .init(displayGamut: .SRGB),
//        .init(displayScale: 2),
        .init(forceTouchCapability: .available),
        .init(layoutDirection: .leftToRight),
        .init(preferredContentSizeCategory: .medium),
        .init(userInterfaceIdiom: .phone)
      ]
      switch orientation {
      case .landscape:
        return .init(
          traitsFrom: base + [
            .init(horizontalSizeClass: .compact),
            .init(verticalSizeClass: .compact)
          ]
        )
      case .portrait:
        return .init(
          traitsFrom: base + [
            .init(horizontalSizeClass: .compact),
            .init(verticalSizeClass: .regular),
          ]
        )
      }
  }
>>>>>>> c466812a

        public static let iPadPro11 = ViewImageConfig.iPadPro11(.landscape)

        public static func iPadPro11(_ orientation: Orientation) -> ViewImageConfig {
          switch orientation {
          case .landscape:
            return ViewImageConfig.iPadPro11(.landscape(splitView: .full))
          case .portrait:
            return ViewImageConfig.iPadPro11(.portrait(splitView: .full))
          }
        }

        public static func iPadPro11(_ orientation: TabletOrientation) -> ViewImageConfig {
          let size: CGSize
          let traits: UITraitCollection
          switch orientation {
          case .landscape(let splitView):
            switch splitView {
            case .oneThird:
              size = .init(width: 375, height: 834)
              traits = .iPadPro11_Compact_SplitView
            case .oneHalf:
              size = .init(width: 592, height: 834)
              traits = .iPadPro11_Compact_SplitView
            case .twoThirds:
              size = .init(width: 809, height: 834)
              traits = .iPadPro11
            case .full:
              size = .init(width: 1194, height: 834)
              traits = .iPadPro11
            }
          case .portrait(let splitView):
            switch splitView {
            case .oneThird:
              size = .init(width: 320, height: 1194)
              traits = .iPadPro11_Compact_SplitView
            case .twoThirds:
              size = .init(width: 504, height: 1194)
              traits = .iPadPro11_Compact_SplitView
            case .full:
              size = .init(width: 834, height: 1194)
              traits = .iPadPro11
            }
          }
          return .init(
            safeArea: .init(top: 24, left: 0, bottom: 20, right: 0), size: size, traits: traits)
        }

        public static let iPadPro12_9 = ViewImageConfig.iPadPro12_9(.landscape)

        public static func iPadPro12_9(_ orientation: Orientation) -> ViewImageConfig {
          switch orientation {
          case .landscape:
            return ViewImageConfig.iPadPro12_9(.landscape(splitView: .full))
          case .portrait:
            return ViewImageConfig.iPadPro12_9(.portrait(splitView: .full))
          }
        }

        public static func iPadPro12_9(_ orientation: TabletOrientation) -> ViewImageConfig {
          let size: CGSize
          let traits: UITraitCollection
          switch orientation {
          case .landscape(let splitView):
            switch splitView {
            case .oneThird:
              size = .init(width: 375, height: 1024)
              traits = .iPadPro12_9_Compact_SplitView
            case .oneHalf:
              size = .init(width: 678, height: 1024)
              traits = .iPadPro12_9
            case .twoThirds:
              size = .init(width: 981, height: 1024)
              traits = .iPadPro12_9
            case .full:
              size = .init(width: 1366, height: 1024)
              traits = .iPadPro12_9
            }

          case .portrait(let splitView):
            switch splitView {
            case .oneThird:
              size = .init(width: 375, height: 1366)
              traits = .iPadPro12_9_Compact_SplitView
            case .twoThirds:
              size = .init(width: 639, height: 1366)
              traits = .iPadPro12_9_Compact_SplitView
            case .full:
              size = .init(width: 1024, height: 1366)
              traits = .iPadPro12_9
            }

          }
          return .init(
            safeArea: .init(top: 20, left: 0, bottom: 0, right: 0), size: size, traits: traits)
        }
      #elseif os(tvOS)
        public static let tv = ViewImageConfig(
          safeArea: .init(top: 60, left: 90, bottom: 60, right: 90),
          size: .init(width: 1920, height: 1080),
          traits: .init()
        )
        public static let tv4K = ViewImageConfig(
          safeArea: .init(top: 120, left: 180, bottom: 120, right: 180),
          size: .init(width: 3840, height: 2160),
          traits: .init()
        )
      #endif
    }

    extension UITraitCollection {
      #if os(iOS)
        public static func iPhoneSe(_ orientation: ViewImageConfig.Orientation)
          -> UITraitCollection
        {
          let base: [UITraitCollection] = [
            //        .init(displayGamut: .SRGB),
            //        .init(displayScale: 2),
            .init(forceTouchCapability: .available),
            .init(layoutDirection: .leftToRight),
            .init(preferredContentSizeCategory: .medium),
            .init(userInterfaceIdiom: .phone),
          ]
          switch orientation {
          case .landscape:
            return .init(
              traitsFrom: base + [
                .init(horizontalSizeClass: .compact),
                .init(verticalSizeClass: .compact),
              ]
            )
          case .portrait:
            return .init(
              traitsFrom: base + [
                .init(horizontalSizeClass: .compact),
                .init(verticalSizeClass: .regular),
              ]
            )
          }
        }

        public static func iPhone8(_ orientation: ViewImageConfig.Orientation)
          -> UITraitCollection
        {
          let base: [UITraitCollection] = [
            //        .init(displayGamut: .P3),
            //        .init(displayScale: 2),
            .init(forceTouchCapability: .available),
            .init(layoutDirection: .leftToRight),
            .init(preferredContentSizeCategory: .medium),
            .init(userInterfaceIdiom: .phone),
          ]
          switch orientation {
          case .landscape:
            return .init(
              traitsFrom: base + [
                .init(horizontalSizeClass: .compact),
                .init(verticalSizeClass: .compact),
              ]
            )
          case .portrait:
            return .init(
              traitsFrom: base + [
                .init(horizontalSizeClass: .compact),
                .init(verticalSizeClass: .regular),
              ]
            )
          }
        }

        public static func iPhone8Plus(_ orientation: ViewImageConfig.Orientation)
          -> UITraitCollection
        {
          let base: [UITraitCollection] = [
            //        .init(displayGamut: .P3),
            //        .init(displayScale: 3),
            .init(forceTouchCapability: .available),
            .init(layoutDirection: .leftToRight),
            .init(preferredContentSizeCategory: .medium),
            .init(userInterfaceIdiom: .phone),
          ]
          switch orientation {
          case .landscape:
            return .init(
              traitsFrom: base + [
                .init(horizontalSizeClass: .regular),
                .init(verticalSizeClass: .compact),
              ]
            )
          case .portrait:
            return .init(
              traitsFrom: base + [
                .init(horizontalSizeClass: .compact),
                .init(verticalSizeClass: .regular),
              ]
            )
          }
        }

        public static func iPhoneX(_ orientation: ViewImageConfig.Orientation)
          -> UITraitCollection
        {
          let base: [UITraitCollection] = [
            //        .init(displayGamut: .P3),
            //        .init(displayScale: 3),
            .init(forceTouchCapability: .available),
            .init(layoutDirection: .leftToRight),
            .init(preferredContentSizeCategory: .medium),
            .init(userInterfaceIdiom: .phone),
          ]
          switch orientation {
          case .landscape:
            return .init(
              traitsFrom: base + [
                .init(horizontalSizeClass: .compact),
                .init(verticalSizeClass: .compact),
              ]
            )
          case .portrait:
            return .init(
              traitsFrom: base + [
                .init(horizontalSizeClass: .compact),
                .init(verticalSizeClass: .regular),
              ]
            )
          }
        }

        public static func iPhoneXr(_ orientation: ViewImageConfig.Orientation)
          -> UITraitCollection
        {
          let base: [UITraitCollection] = [
            //        .init(displayGamut: .P3),
            //        .init(displayScale: 2),
            .init(forceTouchCapability: .unavailable),
            .init(layoutDirection: .leftToRight),
            .init(preferredContentSizeCategory: .medium),
            .init(userInterfaceIdiom: .phone),
          ]
          switch orientation {
          case .landscape:
            return .init(
              traitsFrom: base + [
                .init(horizontalSizeClass: .regular),
                .init(verticalSizeClass: .compact),
              ]
            )
          case .portrait:
            return .init(
              traitsFrom: base + [
                .init(horizontalSizeClass: .compact),
                .init(verticalSizeClass: .regular),
              ]
            )
          }
        }

        public static func iPhoneXsMax(_ orientation: ViewImageConfig.Orientation)
          -> UITraitCollection
        {
          let base: [UITraitCollection] = [
            //        .init(displayGamut: .P3),
            //        .init(displayScale: 3),
            .init(forceTouchCapability: .available),
            .init(layoutDirection: .leftToRight),
            .init(preferredContentSizeCategory: .medium),
            .init(userInterfaceIdiom: .phone),
          ]
          switch orientation {
          case .landscape:
            return .init(
              traitsFrom: base + [
                .init(horizontalSizeClass: .regular),
                .init(verticalSizeClass: .compact),
              ]
            )
          case .portrait:
            return .init(
              traitsFrom: [
                .init(horizontalSizeClass: .compact),
                .init(verticalSizeClass: .regular),
              ]
            )
          }
        }

        public static let iPadMini = iPad
        public static let iPadMini_Compact_SplitView = iPadCompactSplitView
        public static let iPadPro10_5 = iPad
        public static let iPadPro10_5_Compact_SplitView = iPadCompactSplitView
        public static let iPadPro11 = iPad
        public static let iPadPro11_Compact_SplitView = iPadCompactSplitView
        public static let iPadPro12_9 = iPad
        public static let iPadPro12_9_Compact_SplitView = iPadCompactSplitView

        private static let iPad = UITraitCollection(
          traitsFrom: [
            //      .init(displayScale: 2),
            .init(horizontalSizeClass: .regular),
            .init(verticalSizeClass: .regular),
            .init(userInterfaceIdiom: .pad),
          ]
        )

        private static let iPadCompactSplitView = UITraitCollection(
          traitsFrom: [
            .init(horizontalSizeClass: .compact),
            .init(verticalSizeClass: .regular),
            .init(userInterfaceIdiom: .pad),
          ]
        )
<<<<<<< HEAD
      #elseif os(tvOS)
        // TODO
      #endif
    }
=======
      }
  }

  public static let iPadMini = iPad
  public static let iPadMini_Compact_SplitView = iPadCompactSplitView
  public static let iPadPro10_5 = iPad
  public static let iPadPro10_5_Compact_SplitView = iPadCompactSplitView
  public static let iPadPro11 = iPad
  public static let iPadPro11_Compact_SplitView = iPadCompactSplitView
  public static let iPadPro12_9 = iPad
  public static let iPadPro12_9_Compact_SplitView = iPadCompactSplitView

  private static let iPad = UITraitCollection(
    traitsFrom: [
//      .init(displayScale: 2),
      .init(horizontalSizeClass: .regular),
      .init(verticalSizeClass: .regular),
      .init(userInterfaceIdiom: .pad)
    ]
  )

  private static let iPadCompactSplitView = UITraitCollection(
    traitsFrom: [
      .init(horizontalSizeClass: .compact),
      .init(verticalSizeClass: .regular),
      .init(userInterfaceIdiom: .pad)
    ]
  )
  #elseif os(tvOS)
  // TODO
>>>>>>> c466812a
  #endif

  func addImagesForRenderedViews(_ view: View) -> [Async<View>] {
    return view.snapshot
      .map { async in
        [
          Async { callback in
            async.run { image in
              let imageView = ImageView()
              imageView.image = image
              imageView.frame = view.frame
              #if os(macOS)
                view.superview?.addSubview(imageView, positioned: .above, relativeTo: view)
              #elseif os(iOS) || os(tvOS)
                view.superview?.insertSubview(imageView, aboveSubview: view)
              #endif
              callback(imageView)
            }
          }
        ]
      }
      ?? view.subviews.flatMap(addImagesForRenderedViews)
  }

  extension View {
    var snapshot: Async<Image>? {
      func inWindow<T>(_ perform: () -> T) -> T {
        #if os(macOS)
          let superview = self.superview
          defer { superview?.addSubview(self) }
          let window = ScaledWindow()
          window.contentView = NSView()
          window.contentView?.addSubview(self)
          window.makeKey()
        #endif
        return perform()
      }
      #if (os(iOS) && !targetEnvironment(macCatalyst)) || os(tvOS)
        if let glkView = self as? GLKView {
          return Async(value: inWindow { glkView.snapshot })
        }
      #endif
      if let scnView = self as? SCNView {
        return Async(value: inWindow { scnView.snapshot() })
      } else if let skView = self as? SKView {
        if #available(macOS 10.11, *) {
          let cgImage = inWindow { skView.texture(from: skView.scene!)!.cgImage() }
          #if os(macOS)
            let image = Image(cgImage: cgImage, size: skView.bounds.size)
          #elseif os(iOS) || os(tvOS)
            let image = Image(cgImage: cgImage)
          #endif
          return Async(value: image)
        } else {
          fatalError("Taking SKView snapshots requires macOS 10.11 or greater")
        }
      }
      #if os(iOS) || os(macOS)
        if let wkWebView = self as? WKWebView {
          return Async<Image> { callback in
            let delegate = NavigationDelegate()
            let work = {
              if #available(iOS 11.0, macOS 10.13, *) {
                inWindow {
                  guard wkWebView.frame.width != 0, wkWebView.frame.height != 0 else {
                    callback(Image())
                    return
                  }
                  wkWebView.takeSnapshot(with: nil) { image, _ in
                    _ = delegate
                    callback(image!)
                  }
                }
              } else {
                #if os(iOS)
                  fatalError("Taking WKWebView snapshots requires iOS 11.0 or greater")
                #elseif os(macOS)
                  fatalError("Taking WKWebView snapshots requires macOS 10.13 or greater")
                #endif
              }
            }

            if wkWebView.isLoading {
              delegate.didFinish = work
              wkWebView.navigationDelegate = delegate
            } else {
              work()
            }
          }
        }
      #endif
      return nil
    }
    #if os(iOS) || os(tvOS)
      func asImage() -> Image {
        let renderer = UIGraphicsImageRenderer(bounds: bounds)
        return renderer.image { rendererContext in
          layer.render(in: rendererContext.cgContext)
        }
      }
    #endif
  }

  #if os(iOS) || os(macOS)
    private final class NavigationDelegate: NSObject, WKNavigationDelegate {
      var didFinish: () -> Void

      init(didFinish: @escaping () -> Void = {}) {
        self.didFinish = didFinish
      }

      func webView(_ webView: WKWebView, didFinish navigation: WKNavigation!) {
        webView.evaluateJavaScript("document.readyState") { _, _ in
          self.didFinish()
        }
      }
    }
  #endif

  #if os(iOS) || os(tvOS)
    extension UIApplication {
      static var sharedIfAvailable: UIApplication? {
        let sharedSelector = NSSelectorFromString("shared")
        guard UIApplication.responds(to: sharedSelector) else {
          return nil
        }

<<<<<<< HEAD
        let shared = UIApplication.perform(sharedSelector)
        return shared?.takeUnretainedValue() as! UIApplication?
      }
=======
#if os(iOS) || os(tvOS)
extension UIApplication {
    static var sharedIfAvailable: UIApplication? {
      let sharedSelector = NSSelectorFromString("sharedApplication")
      guard UIApplication.responds(to: sharedSelector) else {
        return nil
      }

      let shared = UIApplication.perform(sharedSelector)
      return shared?.takeUnretainedValue() as! UIApplication?
  }
}

func prepareView(
  config: ViewImageConfig,
  drawHierarchyInKeyWindow: Bool,
  traits: UITraitCollection,
  view: UIView,
  viewController: UIViewController
  ) -> () -> Void {
  let size = config.size ?? viewController.view.frame.size
  view.frame.size = size
  if view != viewController.view {
    viewController.view.bounds = view.bounds
    viewController.view.addSubview(view)
  }
  let traits = UITraitCollection(traitsFrom: [config.traits, traits])
  let window: UIWindow
  if drawHierarchyInKeyWindow {
    guard let keyWindow = getKeyWindow() else {
      fatalError("'drawHierarchyInKeyWindow' requires tests to be run in a host application")
>>>>>>> c466812a
    }

    func prepareView(
      config: ViewImageConfig,
      drawHierarchyInKeyWindow: Bool,
      traits: UITraitCollection,
      view: UIView,
      viewController: UIViewController
    ) -> () -> Void {
      let size = config.size ?? viewController.view.frame.size
      view.frame.size = size
      if view != viewController.view {
        viewController.view.bounds = view.bounds
        viewController.view.addSubview(view)
      }
      let traits = UITraitCollection(traitsFrom: [config.traits, traits])
      let window: UIWindow
      if drawHierarchyInKeyWindow {
        guard let keyWindow = UIApplication.sharedIfAvailable?.keyWindow else {
          fatalError("'drawHierarchyInKeyWindow' requires tests to be run in a host application")
        }
        window = keyWindow
        window.frame.size = size
      } else {
        window = Window(
          config: .init(safeArea: config.safeArea, size: config.size ?? size, traits: traits),
          viewController: viewController
        )
      }
      let dispose = add(traits: traits, viewController: viewController, to: window)

      if size.width == 0 || size.height == 0 {
        // Try to call sizeToFit() if the view still has invalid size
        view.sizeToFit()
        view.setNeedsLayout()
        view.layoutIfNeeded()
      }

      return dispose
    }

    func snapshotView(
      config: ViewImageConfig,
      drawHierarchyInKeyWindow: Bool,
      traits: UITraitCollection,
      view: UIView,
      viewController: UIViewController
    )
      -> Async<UIImage>
    {
      let initialFrame = view.frame
      let dispose = prepareView(
        config: config,
        drawHierarchyInKeyWindow: drawHierarchyInKeyWindow,
        traits: traits,
        view: view,
        viewController: viewController
      )
      // NB: Avoid safe area influence.
      if config.safeArea == .zero { view.frame.origin = .init(x: offscreen, y: offscreen) }

      return
        (view.snapshot
        ?? Async { callback in
          addImagesForRenderedViews(view).sequence().run { views in
            callback(
              renderer(bounds: view.bounds, for: traits).image { ctx in
                if drawHierarchyInKeyWindow {
                  view.drawHierarchy(in: view.bounds, afterScreenUpdates: true)
                } else {
                  view.layer.render(in: ctx.cgContext)
                }
              }
            )
            views.forEach { $0.removeFromSuperview() }
            view.frame = initialFrame
          }
        }).map {
          dispose()
          return $0
        }
    }

    private let offscreen: CGFloat = 10_000

    func renderer(bounds: CGRect, for traits: UITraitCollection) -> UIGraphicsImageRenderer {
      let renderer: UIGraphicsImageRenderer
      if #available(iOS 11.0, tvOS 11.0, *) {
        renderer = UIGraphicsImageRenderer(bounds: bounds, format: .init(for: traits))
      } else {
        renderer = UIGraphicsImageRenderer(bounds: bounds)
      }
      return renderer
    }

    private func add(
      traits: UITraitCollection, viewController: UIViewController, to window: UIWindow
    ) -> () -> Void {
      let rootViewController: UIViewController
      if viewController != window.rootViewController {
        rootViewController = UIViewController()
        rootViewController.view.backgroundColor = .clear
        rootViewController.view.frame = window.frame
        rootViewController.view.translatesAutoresizingMaskIntoConstraints =
          viewController.view.translatesAutoresizingMaskIntoConstraints
        rootViewController.preferredContentSize = rootViewController.view.frame.size
        viewController.view.frame = rootViewController.view.frame
        rootViewController.view.addSubview(viewController.view)
        if viewController.view.translatesAutoresizingMaskIntoConstraints {
          viewController.view.autoresizingMask = [.flexibleWidth, .flexibleHeight]
        } else {
          NSLayoutConstraint.activate([
            viewController.view.topAnchor.constraint(equalTo: rootViewController.view.topAnchor),
            viewController.view.bottomAnchor.constraint(
              equalTo: rootViewController.view.bottomAnchor),
            viewController.view.leadingAnchor.constraint(
              equalTo: rootViewController.view.leadingAnchor),
            viewController.view.trailingAnchor.constraint(
              equalTo: rootViewController.view.trailingAnchor),
          ])
        }
        rootViewController.addChild(viewController)
      } else {
        rootViewController = viewController
      }
      rootViewController.setOverrideTraitCollection(traits, forChild: viewController)
      viewController.didMove(toParent: rootViewController)

      window.rootViewController = rootViewController

      rootViewController.beginAppearanceTransition(true, animated: false)
      rootViewController.endAppearanceTransition()

      rootViewController.view.setNeedsLayout()
      rootViewController.view.layoutIfNeeded()

      viewController.view.setNeedsLayout()
      viewController.view.layoutIfNeeded()

<<<<<<< HEAD
      return {
        rootViewController.beginAppearanceTransition(false, animated: false)
        rootViewController.endAppearanceTransition()
        window.rootViewController = nil
=======
  return {
    rootViewController.beginAppearanceTransition(false, animated: false)
    rootViewController.endAppearanceTransition()
    window.rootViewController = nil
  }
}

private func getKeyWindow() -> UIWindow? {
  var window: UIWindow?
  if #available(iOS 13.0, *) {
      window = UIApplication.sharedIfAvailable?.windows.first { $0.isKeyWindow }
  } else {
      window = UIApplication.sharedIfAvailable?.keyWindow
  }
  return window
}

private final class Window: UIWindow {
  var config: ViewImageConfig

  init(config: ViewImageConfig, viewController: UIViewController) {
    let size = config.size ?? viewController.view.bounds.size
    self.config = config
    super.init(frame: .init(origin: .zero, size: size))

    // NB: Safe area renders inaccurately for UI{Navigation,TabBar}Controller.
    // Fixes welcome!
    if viewController is UINavigationController {
      self.frame.size.height -= self.config.safeArea.top
      self.config.safeArea.top = 0
    } else if let viewController = viewController as? UITabBarController {
      self.frame.size.height -= self.config.safeArea.bottom
      self.config.safeArea.bottom = 0
      if viewController.selectedViewController is UINavigationController {
        self.frame.size.height -= self.config.safeArea.top
        self.config.safeArea.top = 0
>>>>>>> c466812a
      }
    }

    private final class Window: UIWindow {
      var config: ViewImageConfig

      init(config: ViewImageConfig, viewController: UIViewController) {
        let size = config.size ?? viewController.view.bounds.size
        self.config = config
        super.init(frame: .init(origin: .zero, size: size))

        // NB: Safe area renders inaccurately for UI{Navigation,TabBar}Controller.
        // Fixes welcome!
        if viewController is UINavigationController {
          self.frame.size.height -= self.config.safeArea.top
          self.config.safeArea.top = 0
        } else if let viewController = viewController as? UITabBarController {
          self.frame.size.height -= self.config.safeArea.bottom
          self.config.safeArea.bottom = 0
          if viewController.selectedViewController is UINavigationController {
            self.frame.size.height -= self.config.safeArea.top
            self.config.safeArea.top = 0
          }
        }
        self.isHidden = false
      }

      required init?(coder aDecoder: NSCoder) {
        fatalError("init(coder:) has not been implemented")
      }

      @available(iOS 11.0, *)
      override var safeAreaInsets: UIEdgeInsets {
        #if os(iOS)
          let removeTopInset =
            self.config.safeArea == .init(top: 20, left: 0, bottom: 0, right: 0)
            && self.rootViewController?.prefersStatusBarHidden ?? false
          if removeTopInset { return .zero }
        #endif
        return self.config.safeArea
      }
    }
  #endif

  #if os(macOS)
    import Cocoa

    private final class ScaledWindow: NSWindow {
      override var backingScaleFactor: CGFloat {
        return 2
      }
    }
  #endif
#endif

extension Array {
  func sequence<A>() -> Async<[A]> where Element == Async<A> {
    guard !self.isEmpty else { return Async(value: []) }
    return Async<[A]> { callback in
      var result = [A?](repeating: nil, count: self.count)
      result.reserveCapacity(self.count)
      var count = 0
      zip(self.indices, self).forEach { idx, async in
        async.run {
          result[idx] = $0
          count += 1
          if count == self.count {
            callback(result as! [A])
          }
        }
      }
    }
  }
}<|MERGE_RESOLUTION|>--- conflicted
+++ resolved
@@ -1,163 +1,153 @@
 #if os(iOS) || os(macOS) || os(tvOS)
-  #if os(macOS)
-    import Cocoa
-  #endif
-  import SceneKit
-  import SpriteKit
-  #if os(iOS) || os(tvOS)
-    import UIKit
-  #endif
-  #if os(iOS) || os(macOS)
-    import WebKit
-  #endif
-
-  #if os(iOS) || os(tvOS)
-    public struct ViewImageConfig {
-      public enum Orientation {
-        case landscape
-        case portrait
-      }
-      public enum TabletOrientation {
-        public enum PortraitSplits {
-          case oneThird
-          case twoThirds
-          case full
-        }
-        public enum LandscapeSplits {
-          case oneThird
-          case oneHalf
-          case twoThirds
-          case full
-        }
-        case landscape(splitView: LandscapeSplits)
-        case portrait(splitView: PortraitSplits)
-      }
-
-      public var safeArea: UIEdgeInsets
-      public var size: CGSize?
-      public var traits: UITraitCollection
-
-      public init(
-        safeArea: UIEdgeInsets = .zero,
-        size: CGSize? = nil,
-        traits: UITraitCollection = .init()
-      ) {
-        self.safeArea = safeArea
-        self.size = size
-        self.traits = traits
-      }
-
-      #if os(iOS)
-        public static let iPhoneSe = ViewImageConfig.iPhoneSe(.portrait)
-
-        public static func iPhoneSe(_ orientation: Orientation) -> ViewImageConfig {
-          let safeArea: UIEdgeInsets
-          let size: CGSize
-          switch orientation {
-          case .landscape:
-            safeArea = .zero
-            size = .init(width: 568, height: 320)
-          case .portrait:
-            safeArea = .init(top: 20, left: 0, bottom: 0, right: 0)
-            size = .init(width: 320, height: 568)
-          }
-          return .init(safeArea: safeArea, size: size, traits: .iPhoneSe(orientation))
-        }
-
-        public static let iPhone8 = ViewImageConfig.iPhone8(.portrait)
-
-        public static func iPhone8(_ orientation: Orientation) -> ViewImageConfig {
-          let safeArea: UIEdgeInsets
-          let size: CGSize
-          switch orientation {
-          case .landscape:
-            safeArea = .zero
-            size = .init(width: 667, height: 375)
-          case .portrait:
-            safeArea = .init(top: 20, left: 0, bottom: 0, right: 0)
-            size = .init(width: 375, height: 667)
-          }
-          return .init(safeArea: safeArea, size: size, traits: .iPhone8(orientation))
-        }
-
-        public static let iPhone8Plus = ViewImageConfig.iPhone8Plus(.portrait)
-
-        public static func iPhone8Plus(_ orientation: Orientation) -> ViewImageConfig {
-          let safeArea: UIEdgeInsets
-          let size: CGSize
-          switch orientation {
-          case .landscape:
-            safeArea = .zero
-            size = .init(width: 736, height: 414)
-          case .portrait:
-            safeArea = .init(top: 20, left: 0, bottom: 0, right: 0)
-            size = .init(width: 414, height: 736)
-          }
-          return .init(safeArea: safeArea, size: size, traits: .iPhone8Plus(orientation))
-        }
-
-        public static let iPhoneX = ViewImageConfig.iPhoneX(.portrait)
-
-        public static func iPhoneX(_ orientation: Orientation) -> ViewImageConfig {
-          let safeArea: UIEdgeInsets
-          let size: CGSize
-          switch orientation {
-          case .landscape:
-            safeArea = .init(top: 0, left: 44, bottom: 24, right: 44)
-            size = .init(width: 812, height: 375)
-          case .portrait:
-            safeArea = .init(top: 44, left: 0, bottom: 34, right: 0)
-            size = .init(width: 375, height: 812)
-          }
-          return .init(safeArea: safeArea, size: size, traits: .iPhoneX(orientation))
-        }
-
-        public static let iPhoneXsMax = ViewImageConfig.iPhoneXsMax(.portrait)
-
-        public static func iPhoneXsMax(_ orientation: Orientation) -> ViewImageConfig {
-          let safeArea: UIEdgeInsets
-          let size: CGSize
-          switch orientation {
-          case .landscape:
-            safeArea = .init(top: 0, left: 44, bottom: 24, right: 44)
-            size = .init(width: 896, height: 414)
-          case .portrait:
-            safeArea = .init(top: 44, left: 0, bottom: 34, right: 0)
-            size = .init(width: 414, height: 896)
-          }
-          return .init(safeArea: safeArea, size: size, traits: .iPhoneXsMax(orientation))
-        }
-
-        @available(iOS 11.0, *)
-        public static let iPhoneXr = ViewImageConfig.iPhoneXr(.portrait)
-
-        @available(iOS 11.0, *)
-        public static func iPhoneXr(_ orientation: Orientation) -> ViewImageConfig {
-          let safeArea: UIEdgeInsets
-          let size: CGSize
-          switch orientation {
-          case .landscape:
-            safeArea = .init(top: 0, left: 44, bottom: 24, right: 44)
-            size = .init(width: 896, height: 414)
-          case .portrait:
-            safeArea = .init(top: 44, left: 0, bottom: 34, right: 0)
-            size = .init(width: 414, height: 896)
-          }
-          return .init(safeArea: safeArea, size: size, traits: .iPhoneXr(orientation))
-        }
-
-        public static let iPadMini = ViewImageConfig.iPadMini(.landscape)
-
-<<<<<<< HEAD
-        public static func iPadMini(_ orientation: Orientation) -> ViewImageConfig {
-          switch orientation {
-          case .landscape:
-            return ViewImageConfig.iPadMini(.landscape(splitView: .full))
-          case .portrait:
-            return ViewImageConfig.iPadMini(.portrait(splitView: .full))
-          }
-        }
-=======
+#if os(macOS)
+import Cocoa
+#endif
+import SceneKit
+import SpriteKit
+#if os(iOS) || os(tvOS)
+import UIKit
+#endif
+#if os(iOS) || os(macOS)
+import WebKit
+#endif
+
+#if os(iOS) || os(tvOS)
+public struct ViewImageConfig {
+  public enum Orientation {
+    case landscape
+    case portrait
+  }
+  public enum TabletOrientation {
+    public enum PortraitSplits {
+      case oneThird
+      case twoThirds
+      case full
+    }
+    public enum LandscapeSplits {
+      case oneThird
+      case oneHalf
+      case twoThirds
+      case full
+    }
+    case landscape(splitView: LandscapeSplits)
+    case portrait(splitView: PortraitSplits)
+  }
+
+  public var safeArea: UIEdgeInsets
+  public var size: CGSize?
+  public var traits: UITraitCollection
+
+  public init(
+    safeArea: UIEdgeInsets = .zero,
+    size: CGSize? = nil,
+    traits: UITraitCollection = .init()
+    ) {
+    self.safeArea = safeArea
+    self.size = size
+    self.traits = traits
+  }
+
+  #if os(iOS)
+  public static let iPhoneSe = ViewImageConfig.iPhoneSe(.portrait)
+
+  public static func iPhoneSe(_ orientation: Orientation) -> ViewImageConfig {
+    let safeArea: UIEdgeInsets
+    let size: CGSize
+    switch orientation {
+    case .landscape:
+      safeArea = .zero
+      size = .init(width: 568, height: 320)
+    case .portrait:
+      safeArea = .init(top: 20, left: 0, bottom: 0, right: 0)
+      size = .init(width: 320, height: 568)
+    }
+    return .init(safeArea: safeArea, size: size, traits: .iPhoneSe(orientation))
+  }
+
+  public static let iPhone8 = ViewImageConfig.iPhone8(.portrait)
+
+  public static func iPhone8(_ orientation: Orientation) -> ViewImageConfig {
+    let safeArea: UIEdgeInsets
+    let size: CGSize
+    switch orientation {
+    case .landscape:
+      safeArea = .zero
+      size = .init(width: 667, height: 375)
+    case .portrait:
+      safeArea = .init(top: 20, left: 0, bottom: 0, right: 0)
+      size = .init(width: 375, height: 667)
+    }
+    return .init(safeArea: safeArea, size: size, traits: .iPhone8(orientation))
+  }
+
+  public static let iPhone8Plus = ViewImageConfig.iPhone8Plus(.portrait)
+
+  public static func iPhone8Plus(_ orientation: Orientation) -> ViewImageConfig {
+    let safeArea: UIEdgeInsets
+    let size: CGSize
+    switch orientation {
+    case .landscape:
+      safeArea = .zero
+      size = .init(width: 736, height: 414)
+    case .portrait:
+      safeArea = .init(top: 20, left: 0, bottom: 0, right: 0)
+      size = .init(width: 414, height: 736)
+    }
+    return .init(safeArea: safeArea, size: size, traits: .iPhone8Plus(orientation))
+  }
+
+  public static let iPhoneX = ViewImageConfig.iPhoneX(.portrait)
+
+  public static func iPhoneX(_ orientation: Orientation) -> ViewImageConfig {
+    let safeArea: UIEdgeInsets
+    let size: CGSize
+    switch orientation {
+    case .landscape:
+      safeArea = .init(top: 0, left: 44, bottom: 24, right: 44)
+      size = .init(width: 812, height: 375)
+    case .portrait:
+      safeArea = .init(top: 44, left: 0, bottom: 34, right: 0)
+      size = .init(width: 375, height: 812)
+    }
+    return .init(safeArea: safeArea, size: size, traits: .iPhoneX(orientation))
+  }
+
+  public static let iPhoneXsMax = ViewImageConfig.iPhoneXsMax(.portrait)
+
+  public static func iPhoneXsMax(_ orientation: Orientation) -> ViewImageConfig {
+    let safeArea: UIEdgeInsets
+    let size: CGSize
+    switch orientation {
+    case .landscape:
+      safeArea = .init(top: 0, left: 44, bottom: 24, right: 44)
+      size = .init(width: 896, height: 414)
+    case .portrait:
+      safeArea = .init(top: 44, left: 0, bottom: 34, right: 0)
+      size = .init(width: 414, height: 896)
+    }
+    return .init(safeArea: safeArea, size: size, traits: .iPhoneXsMax(orientation))
+  }
+
+  @available(iOS 11.0, *)
+  public static let iPhoneXr = ViewImageConfig.iPhoneXr(.portrait)
+
+  @available(iOS 11.0, *)
+  public static func iPhoneXr(_ orientation: Orientation) -> ViewImageConfig {
+    let safeArea: UIEdgeInsets
+    let size: CGSize
+    switch orientation {
+    case .landscape:
+      safeArea = .init(top: 0, left: 44, bottom: 24, right: 44)
+      size = .init(width: 896, height: 414)
+    case .portrait:
+      safeArea = .init(top: 44, left: 0, bottom: 34, right: 0)
+      size = .init(width: 414, height: 896)
+    }
+    return .init(safeArea: safeArea, size: size, traits: .iPhoneXr(orientation))
+  }
+
+  public static let iPadMini = ViewImageConfig.iPadMini(.landscape)
+
   public static func iPadMini(_ orientation: Orientation) -> ViewImageConfig {
     switch orientation {
     case .landscape:
@@ -201,47 +191,9 @@
     }
     return .init(safeArea: .init(top: 20, left: 0, bottom: 0, right: 0), size: size, traits: traits)
   }
->>>>>>> c466812a
-
-        public static func iPadMini(_ orientation: TabletOrientation) -> ViewImageConfig {
-          let size: CGSize
-          let traits: UITraitCollection
-          switch orientation {
-          case .landscape(let splitView):
-            switch splitView {
-            case .oneThird:
-              size = .init(width: 320, height: 768)
-              traits = .iPadMini_Compact_SplitView
-            case .oneHalf:
-              size = .init(width: 507, height: 768)
-              traits = .iPadMini_Compact_SplitView
-            case .twoThirds:
-              size = .init(width: 694, height: 768)
-              traits = .iPadMini
-            case .full:
-              size = .init(width: 1024, height: 768)
-              traits = .iPadMini
-            }
-          case .portrait(let splitView):
-            switch splitView {
-            case .oneThird:
-              size = .init(width: 320, height: 1024)
-              traits = .iPadMini_Compact_SplitView
-            case .twoThirds:
-              size = .init(width: 438, height: 1024)
-              traits = .iPadMini_Compact_SplitView
-            case .full:
-              size = .init(width: 768, height: 1024)
-              traits = .iPadMini
-            }
-          }
-          return .init(
-            safeArea: .init(top: 20, left: 0, bottom: 0, right: 0), size: size, traits: traits)
-        }
-
-<<<<<<< HEAD
-        public static let iPadPro10_5 = ViewImageConfig.iPadPro10_5(.landscape)
-=======
+
+  public static let iPadPro10_5 = ViewImageConfig.iPadPro10_5(.landscape)
+
   public static func iPadPro10_5(_ orientation: Orientation) -> ViewImageConfig {
     switch orientation {
     case .landscape:
@@ -331,54 +283,9 @@
     }
     return .init(safeArea: .init(top: 24, left: 0, bottom: 20, right: 0), size: size, traits: traits)
   }
->>>>>>> c466812a
-
-        public static func iPadPro10_5(_ orientation: Orientation) -> ViewImageConfig {
-          switch orientation {
-          case .landscape:
-            return ViewImageConfig.iPadPro10_5(.landscape(splitView: .full))
-          case .portrait:
-            return ViewImageConfig.iPadPro10_5(.portrait(splitView: .full))
-          }
-        }
-
-<<<<<<< HEAD
-        public static func iPadPro10_5(_ orientation: TabletOrientation) -> ViewImageConfig {
-          let size: CGSize
-          let traits: UITraitCollection
-          switch orientation {
-          case .landscape(let splitView):
-            switch splitView {
-            case .oneThird:
-              size = .init(width: 320, height: 834)
-              traits = .iPadPro10_5_Compact_SplitView
-            case .oneHalf:
-              size = .init(width: 551, height: 834)
-              traits = .iPadPro10_5_Compact_SplitView
-            case .twoThirds:
-              size = .init(width: 782, height: 834)
-              traits = .iPadPro10_5
-            case .full:
-              size = .init(width: 1112, height: 834)
-              traits = .iPadPro10_5
-            }
-          case .portrait(let splitView):
-            switch splitView {
-            case .oneThird:
-              size = .init(width: 320, height: 1112)
-              traits = .iPadPro10_5_Compact_SplitView
-            case .twoThirds:
-              size = .init(width: 504, height: 1112)
-              traits = .iPadPro10_5_Compact_SplitView
-            case .full:
-              size = .init(width: 834, height: 1112)
-              traits = .iPadPro10_5
-            }
-          }
-          return .init(
-            safeArea: .init(top: 20, left: 0, bottom: 0, right: 0), size: size, traits: traits)
-        }
-=======
+
+  public static let iPadPro12_9 = ViewImageConfig.iPadPro12_9(.landscape)
+
   public static func iPadPro12_9(_ orientation: Orientation) -> ViewImageConfig {
     switch orientation {
     case .landscape:
@@ -467,324 +374,144 @@
         )
       }
   }
->>>>>>> c466812a
-
-        public static let iPadPro11 = ViewImageConfig.iPadPro11(.landscape)
-
-        public static func iPadPro11(_ orientation: Orientation) -> ViewImageConfig {
-          switch orientation {
-          case .landscape:
-            return ViewImageConfig.iPadPro11(.landscape(splitView: .full))
-          case .portrait:
-            return ViewImageConfig.iPadPro11(.portrait(splitView: .full))
-          }
-        }
-
-        public static func iPadPro11(_ orientation: TabletOrientation) -> ViewImageConfig {
-          let size: CGSize
-          let traits: UITraitCollection
-          switch orientation {
-          case .landscape(let splitView):
-            switch splitView {
-            case .oneThird:
-              size = .init(width: 375, height: 834)
-              traits = .iPadPro11_Compact_SplitView
-            case .oneHalf:
-              size = .init(width: 592, height: 834)
-              traits = .iPadPro11_Compact_SplitView
-            case .twoThirds:
-              size = .init(width: 809, height: 834)
-              traits = .iPadPro11
-            case .full:
-              size = .init(width: 1194, height: 834)
-              traits = .iPadPro11
-            }
-          case .portrait(let splitView):
-            switch splitView {
-            case .oneThird:
-              size = .init(width: 320, height: 1194)
-              traits = .iPadPro11_Compact_SplitView
-            case .twoThirds:
-              size = .init(width: 504, height: 1194)
-              traits = .iPadPro11_Compact_SplitView
-            case .full:
-              size = .init(width: 834, height: 1194)
-              traits = .iPadPro11
-            }
-          }
-          return .init(
-            safeArea: .init(top: 24, left: 0, bottom: 20, right: 0), size: size, traits: traits)
-        }
-
-        public static let iPadPro12_9 = ViewImageConfig.iPadPro12_9(.landscape)
-
-        public static func iPadPro12_9(_ orientation: Orientation) -> ViewImageConfig {
-          switch orientation {
-          case .landscape:
-            return ViewImageConfig.iPadPro12_9(.landscape(splitView: .full))
-          case .portrait:
-            return ViewImageConfig.iPadPro12_9(.portrait(splitView: .full))
-          }
-        }
-
-        public static func iPadPro12_9(_ orientation: TabletOrientation) -> ViewImageConfig {
-          let size: CGSize
-          let traits: UITraitCollection
-          switch orientation {
-          case .landscape(let splitView):
-            switch splitView {
-            case .oneThird:
-              size = .init(width: 375, height: 1024)
-              traits = .iPadPro12_9_Compact_SplitView
-            case .oneHalf:
-              size = .init(width: 678, height: 1024)
-              traits = .iPadPro12_9
-            case .twoThirds:
-              size = .init(width: 981, height: 1024)
-              traits = .iPadPro12_9
-            case .full:
-              size = .init(width: 1366, height: 1024)
-              traits = .iPadPro12_9
-            }
-
-          case .portrait(let splitView):
-            switch splitView {
-            case .oneThird:
-              size = .init(width: 375, height: 1366)
-              traits = .iPadPro12_9_Compact_SplitView
-            case .twoThirds:
-              size = .init(width: 639, height: 1366)
-              traits = .iPadPro12_9_Compact_SplitView
-            case .full:
-              size = .init(width: 1024, height: 1366)
-              traits = .iPadPro12_9
-            }
-
-          }
-          return .init(
-            safeArea: .init(top: 20, left: 0, bottom: 0, right: 0), size: size, traits: traits)
-        }
-      #elseif os(tvOS)
-        public static let tv = ViewImageConfig(
-          safeArea: .init(top: 60, left: 90, bottom: 60, right: 90),
-          size: .init(width: 1920, height: 1080),
-          traits: .init()
-        )
-        public static let tv4K = ViewImageConfig(
-          safeArea: .init(top: 120, left: 180, bottom: 120, right: 180),
-          size: .init(width: 3840, height: 2160),
-          traits: .init()
-        )
-      #endif
-    }
-
-    extension UITraitCollection {
-      #if os(iOS)
-        public static func iPhoneSe(_ orientation: ViewImageConfig.Orientation)
-          -> UITraitCollection
-        {
-          let base: [UITraitCollection] = [
-            //        .init(displayGamut: .SRGB),
-            //        .init(displayScale: 2),
-            .init(forceTouchCapability: .available),
-            .init(layoutDirection: .leftToRight),
-            .init(preferredContentSizeCategory: .medium),
-            .init(userInterfaceIdiom: .phone),
-          ]
-          switch orientation {
-          case .landscape:
-            return .init(
-              traitsFrom: base + [
-                .init(horizontalSizeClass: .compact),
-                .init(verticalSizeClass: .compact),
-              ]
-            )
-          case .portrait:
-            return .init(
-              traitsFrom: base + [
-                .init(horizontalSizeClass: .compact),
-                .init(verticalSizeClass: .regular),
-              ]
-            )
-          }
-        }
-
-        public static func iPhone8(_ orientation: ViewImageConfig.Orientation)
-          -> UITraitCollection
-        {
-          let base: [UITraitCollection] = [
-            //        .init(displayGamut: .P3),
-            //        .init(displayScale: 2),
-            .init(forceTouchCapability: .available),
-            .init(layoutDirection: .leftToRight),
-            .init(preferredContentSizeCategory: .medium),
-            .init(userInterfaceIdiom: .phone),
-          ]
-          switch orientation {
-          case .landscape:
-            return .init(
-              traitsFrom: base + [
-                .init(horizontalSizeClass: .compact),
-                .init(verticalSizeClass: .compact),
-              ]
-            )
-          case .portrait:
-            return .init(
-              traitsFrom: base + [
-                .init(horizontalSizeClass: .compact),
-                .init(verticalSizeClass: .regular),
-              ]
-            )
-          }
-        }
-
-        public static func iPhone8Plus(_ orientation: ViewImageConfig.Orientation)
-          -> UITraitCollection
-        {
-          let base: [UITraitCollection] = [
-            //        .init(displayGamut: .P3),
-            //        .init(displayScale: 3),
-            .init(forceTouchCapability: .available),
-            .init(layoutDirection: .leftToRight),
-            .init(preferredContentSizeCategory: .medium),
-            .init(userInterfaceIdiom: .phone),
-          ]
-          switch orientation {
-          case .landscape:
-            return .init(
-              traitsFrom: base + [
-                .init(horizontalSizeClass: .regular),
-                .init(verticalSizeClass: .compact),
-              ]
-            )
-          case .portrait:
-            return .init(
-              traitsFrom: base + [
-                .init(horizontalSizeClass: .compact),
-                .init(verticalSizeClass: .regular),
-              ]
-            )
-          }
-        }
-
-        public static func iPhoneX(_ orientation: ViewImageConfig.Orientation)
-          -> UITraitCollection
-        {
-          let base: [UITraitCollection] = [
-            //        .init(displayGamut: .P3),
-            //        .init(displayScale: 3),
-            .init(forceTouchCapability: .available),
-            .init(layoutDirection: .leftToRight),
-            .init(preferredContentSizeCategory: .medium),
-            .init(userInterfaceIdiom: .phone),
-          ]
-          switch orientation {
-          case .landscape:
-            return .init(
-              traitsFrom: base + [
-                .init(horizontalSizeClass: .compact),
-                .init(verticalSizeClass: .compact),
-              ]
-            )
-          case .portrait:
-            return .init(
-              traitsFrom: base + [
-                .init(horizontalSizeClass: .compact),
-                .init(verticalSizeClass: .regular),
-              ]
-            )
-          }
-        }
-
-        public static func iPhoneXr(_ orientation: ViewImageConfig.Orientation)
-          -> UITraitCollection
-        {
-          let base: [UITraitCollection] = [
-            //        .init(displayGamut: .P3),
-            //        .init(displayScale: 2),
-            .init(forceTouchCapability: .unavailable),
-            .init(layoutDirection: .leftToRight),
-            .init(preferredContentSizeCategory: .medium),
-            .init(userInterfaceIdiom: .phone),
-          ]
-          switch orientation {
-          case .landscape:
-            return .init(
-              traitsFrom: base + [
-                .init(horizontalSizeClass: .regular),
-                .init(verticalSizeClass: .compact),
-              ]
-            )
-          case .portrait:
-            return .init(
-              traitsFrom: base + [
-                .init(horizontalSizeClass: .compact),
-                .init(verticalSizeClass: .regular),
-              ]
-            )
-          }
-        }
-
-        public static func iPhoneXsMax(_ orientation: ViewImageConfig.Orientation)
-          -> UITraitCollection
-        {
-          let base: [UITraitCollection] = [
-            //        .init(displayGamut: .P3),
-            //        .init(displayScale: 3),
-            .init(forceTouchCapability: .available),
-            .init(layoutDirection: .leftToRight),
-            .init(preferredContentSizeCategory: .medium),
-            .init(userInterfaceIdiom: .phone),
-          ]
-          switch orientation {
-          case .landscape:
-            return .init(
-              traitsFrom: base + [
-                .init(horizontalSizeClass: .regular),
-                .init(verticalSizeClass: .compact),
-              ]
-            )
-          case .portrait:
-            return .init(
-              traitsFrom: [
-                .init(horizontalSizeClass: .compact),
-                .init(verticalSizeClass: .regular),
-              ]
-            )
-          }
-        }
-
-        public static let iPadMini = iPad
-        public static let iPadMini_Compact_SplitView = iPadCompactSplitView
-        public static let iPadPro10_5 = iPad
-        public static let iPadPro10_5_Compact_SplitView = iPadCompactSplitView
-        public static let iPadPro11 = iPad
-        public static let iPadPro11_Compact_SplitView = iPadCompactSplitView
-        public static let iPadPro12_9 = iPad
-        public static let iPadPro12_9_Compact_SplitView = iPadCompactSplitView
-
-        private static let iPad = UITraitCollection(
-          traitsFrom: [
-            //      .init(displayScale: 2),
+
+  public static func iPhone8(_ orientation: ViewImageConfig.Orientation)
+    -> UITraitCollection {
+      let base: [UITraitCollection] = [
+//        .init(displayGamut: .P3),
+//        .init(displayScale: 2),
+        .init(forceTouchCapability: .available),
+        .init(layoutDirection: .leftToRight),
+        .init(preferredContentSizeCategory: .medium),
+        .init(userInterfaceIdiom: .phone)
+      ]
+      switch orientation {
+      case .landscape:
+        return .init(
+          traitsFrom: base + [
+            .init(horizontalSizeClass: .compact),
+            .init(verticalSizeClass: .compact)
+          ]
+        )
+      case .portrait:
+        return .init(
+          traitsFrom: base + [
+            .init(horizontalSizeClass: .compact),
+            .init(verticalSizeClass: .regular)
+          ]
+        )
+      }
+  }
+
+  public static func iPhone8Plus(_ orientation: ViewImageConfig.Orientation)
+    -> UITraitCollection {
+      let base: [UITraitCollection] = [
+//        .init(displayGamut: .P3),
+//        .init(displayScale: 3),
+        .init(forceTouchCapability: .available),
+        .init(layoutDirection: .leftToRight),
+        .init(preferredContentSizeCategory: .medium),
+        .init(userInterfaceIdiom: .phone)
+      ]
+      switch orientation {
+      case .landscape:
+        return .init(
+          traitsFrom: base + [
             .init(horizontalSizeClass: .regular),
-            .init(verticalSizeClass: .regular),
-            .init(userInterfaceIdiom: .pad),
-          ]
-        )
-
-        private static let iPadCompactSplitView = UITraitCollection(
+            .init(verticalSizeClass: .compact)
+          ]
+        )
+      case .portrait:
+        return .init(
+          traitsFrom: base + [
+            .init(horizontalSizeClass: .compact),
+            .init(verticalSizeClass: .regular)
+          ]
+        )
+      }
+  }
+
+  public static func iPhoneX(_ orientation: ViewImageConfig.Orientation)
+    -> UITraitCollection {
+      let base: [UITraitCollection] = [
+//        .init(displayGamut: .P3),
+//        .init(displayScale: 3),
+        .init(forceTouchCapability: .available),
+        .init(layoutDirection: .leftToRight),
+        .init(preferredContentSizeCategory: .medium),
+        .init(userInterfaceIdiom: .phone)
+      ]
+      switch orientation {
+      case .landscape:
+        return .init(
+          traitsFrom: base + [
+            .init(horizontalSizeClass: .compact),
+            .init(verticalSizeClass: .compact)
+          ]
+        )
+      case .portrait:
+        return .init(
+          traitsFrom: base + [
+            .init(horizontalSizeClass: .compact),
+            .init(verticalSizeClass: .regular)
+          ]
+        )
+      }
+  }
+
+  public static func iPhoneXr(_ orientation: ViewImageConfig.Orientation)
+    -> UITraitCollection {
+      let base: [UITraitCollection] = [
+//        .init(displayGamut: .P3),
+//        .init(displayScale: 2),
+        .init(forceTouchCapability: .unavailable),
+        .init(layoutDirection: .leftToRight),
+        .init(preferredContentSizeCategory: .medium),
+        .init(userInterfaceIdiom: .phone)
+      ]
+      switch orientation {
+      case .landscape:
+        return .init(
+          traitsFrom: base + [
+            .init(horizontalSizeClass: .regular),
+            .init(verticalSizeClass: .compact)
+          ]
+        )
+      case .portrait:
+        return .init(
+          traitsFrom: base + [
+            .init(horizontalSizeClass: .compact),
+            .init(verticalSizeClass: .regular)
+          ]
+        )
+      }
+  }
+
+  public static func iPhoneXsMax(_ orientation: ViewImageConfig.Orientation)
+    -> UITraitCollection {
+      let base: [UITraitCollection] = [
+//        .init(displayGamut: .P3),
+//        .init(displayScale: 3),
+        .init(forceTouchCapability: .available),
+        .init(layoutDirection: .leftToRight),
+        .init(preferredContentSizeCategory: .medium),
+        .init(userInterfaceIdiom: .phone)
+      ]
+      switch orientation {
+      case .landscape:
+        return .init(
+          traitsFrom: base + [
+            .init(horizontalSizeClass: .regular),
+            .init(verticalSizeClass: .compact)
+          ]
+        )
+      case .portrait:
+        return .init(
           traitsFrom: [
             .init(horizontalSizeClass: .compact),
-            .init(verticalSizeClass: .regular),
-            .init(userInterfaceIdiom: .pad),
-          ]
-        )
-<<<<<<< HEAD
-      #elseif os(tvOS)
-        // TODO
-      #endif
-    }
-=======
+            .init(verticalSizeClass: .regular)
+          ]
+        )
       }
   }
 
@@ -815,139 +542,127 @@
   )
   #elseif os(tvOS)
   // TODO
->>>>>>> c466812a
   #endif
-
-  func addImagesForRenderedViews(_ view: View) -> [Async<View>] {
-    return view.snapshot
-      .map { async in
-        [
-          Async { callback in
-            async.run { image in
-              let imageView = ImageView()
-              imageView.image = image
-              imageView.frame = view.frame
-              #if os(macOS)
-                view.superview?.addSubview(imageView, positioned: .above, relativeTo: view)
-              #elseif os(iOS) || os(tvOS)
-                view.superview?.insertSubview(imageView, aboveSubview: view)
-              #endif
-              callback(imageView)
-            }
+}
+#endif
+
+func addImagesForRenderedViews(_ view: View) -> [Async<View>] {
+  return view.snapshot
+    .map { async in
+      [
+        Async { callback in
+          async.run { image in
+            let imageView = ImageView()
+            imageView.image = image
+            imageView.frame = view.frame
+            #if os(macOS)
+            view.superview?.addSubview(imageView, positioned: .above, relativeTo: view)
+            #elseif os(iOS) || os(tvOS)
+            view.superview?.insertSubview(imageView, aboveSubview: view)
+            #endif
+            callback(imageView)
           }
-        ]
-      }
-      ?? view.subviews.flatMap(addImagesForRenderedViews)
-  }
-
-  extension View {
-    var snapshot: Async<Image>? {
-      func inWindow<T>(_ perform: () -> T) -> T {
+        }
+      ]
+    }
+    ?? view.subviews.flatMap(addImagesForRenderedViews)
+}
+
+extension View {
+  var snapshot: Async<Image>? {
+    func inWindow<T>(_ perform: () -> T) -> T {
+      #if os(macOS)
+      let superview = self.superview
+      defer { superview?.addSubview(self) }
+      let window = ScaledWindow()
+      window.contentView = NSView()
+      window.contentView?.addSubview(self)
+      window.makeKey()
+      #endif
+      return perform()
+    }
+    #if (os(iOS) && !targetEnvironment(macCatalyst)) || os(tvOS)
+    if let glkView = self as? GLKView {
+      return Async(value: inWindow { glkView.snapshot })
+    }
+    #endif
+    if let scnView = self as? SCNView {
+      return Async(value: inWindow { scnView.snapshot() })
+    } else if let skView = self as? SKView {
+      if #available(macOS 10.11, *) {
+        let cgImage = inWindow { skView.texture(from: skView.scene!)!.cgImage() }
         #if os(macOS)
-          let superview = self.superview
-          defer { superview?.addSubview(self) }
-          let window = ScaledWindow()
-          window.contentView = NSView()
-          window.contentView?.addSubview(self)
-          window.makeKey()
+        let image = Image(cgImage: cgImage, size: skView.bounds.size)
+        #elseif os(iOS) || os(tvOS)
+        let image = Image(cgImage: cgImage)
         #endif
-        return perform()
-      }
-      #if (os(iOS) && !targetEnvironment(macCatalyst)) || os(tvOS)
-        if let glkView = self as? GLKView {
-          return Async(value: inWindow { glkView.snapshot })
-        }
-      #endif
-      if let scnView = self as? SCNView {
-        return Async(value: inWindow { scnView.snapshot() })
-      } else if let skView = self as? SKView {
-        if #available(macOS 10.11, *) {
-          let cgImage = inWindow { skView.texture(from: skView.scene!)!.cgImage() }
-          #if os(macOS)
-            let image = Image(cgImage: cgImage, size: skView.bounds.size)
-          #elseif os(iOS) || os(tvOS)
-            let image = Image(cgImage: cgImage)
-          #endif
-          return Async(value: image)
-        } else {
-          fatalError("Taking SKView snapshots requires macOS 10.11 or greater")
-        }
-      }
-      #if os(iOS) || os(macOS)
-        if let wkWebView = self as? WKWebView {
-          return Async<Image> { callback in
-            let delegate = NavigationDelegate()
-            let work = {
-              if #available(iOS 11.0, macOS 10.13, *) {
-                inWindow {
-                  guard wkWebView.frame.width != 0, wkWebView.frame.height != 0 else {
-                    callback(Image())
-                    return
-                  }
-                  wkWebView.takeSnapshot(with: nil) { image, _ in
-                    _ = delegate
-                    callback(image!)
-                  }
-                }
-              } else {
-                #if os(iOS)
-                  fatalError("Taking WKWebView snapshots requires iOS 11.0 or greater")
-                #elseif os(macOS)
-                  fatalError("Taking WKWebView snapshots requires macOS 10.13 or greater")
-                #endif
+        return Async(value: image)
+      } else {
+        fatalError("Taking SKView snapshots requires macOS 10.11 or greater")
+      }
+    }
+    #if os(iOS) || os(macOS)
+    if let wkWebView = self as? WKWebView {
+      return Async<Image> { callback in
+        let delegate = NavigationDelegate()
+        let work = {
+          if #available(iOS 11.0, macOS 10.13, *) {
+            inWindow {
+              guard wkWebView.frame.width != 0, wkWebView.frame.height != 0 else {
+                callback(Image())
+                return
+              }
+              wkWebView.takeSnapshot(with: nil) { image, _ in
+                _ = delegate
+                callback(image!)
               }
             }
-
-            if wkWebView.isLoading {
-              delegate.didFinish = work
-              wkWebView.navigationDelegate = delegate
-            } else {
-              work()
-            }
+          } else {
+            #if os(iOS)
+            fatalError("Taking WKWebView snapshots requires iOS 11.0 or greater")
+            #elseif os(macOS)
+            fatalError("Taking WKWebView snapshots requires macOS 10.13 or greater")
+            #endif
           }
         }
-      #endif
-      return nil
-    }
-    #if os(iOS) || os(tvOS)
-      func asImage() -> Image {
-        let renderer = UIGraphicsImageRenderer(bounds: bounds)
-        return renderer.image { rendererContext in
-          layer.render(in: rendererContext.cgContext)
+
+        if wkWebView.isLoading {
+          delegate.didFinish = work
+          wkWebView.navigationDelegate = delegate
+        } else {
+          work()
         }
       }
+    }
     #endif
-  }
-
-  #if os(iOS) || os(macOS)
-    private final class NavigationDelegate: NSObject, WKNavigationDelegate {
-      var didFinish: () -> Void
-
-      init(didFinish: @escaping () -> Void = {}) {
-        self.didFinish = didFinish
-      }
-
-      func webView(_ webView: WKWebView, didFinish navigation: WKNavigation!) {
-        webView.evaluateJavaScript("document.readyState") { _, _ in
-          self.didFinish()
-        }
-      }
-    }
+    return nil
+  }
+  #if os(iOS) || os(tvOS)
+  func asImage() -> Image {
+    let renderer = UIGraphicsImageRenderer(bounds: bounds)
+    return renderer.image { rendererContext in
+      layer.render(in: rendererContext.cgContext)
+    }
+  }
   #endif
-
-  #if os(iOS) || os(tvOS)
-    extension UIApplication {
-      static var sharedIfAvailable: UIApplication? {
-        let sharedSelector = NSSelectorFromString("shared")
-        guard UIApplication.responds(to: sharedSelector) else {
-          return nil
-        }
-
-<<<<<<< HEAD
-        let shared = UIApplication.perform(sharedSelector)
-        return shared?.takeUnretainedValue() as! UIApplication?
-      }
-=======
+}
+
+#if os(iOS) || os(macOS)
+private final class NavigationDelegate: NSObject, WKNavigationDelegate {
+  var didFinish: () -> Void
+
+  init(didFinish: @escaping () -> Void = {}) {
+    self.didFinish = didFinish
+  }
+
+  func webView(_ webView: WKWebView, didFinish navigation: WKNavigation!) {
+    webView.evaluateJavaScript("document.readyState") { _, _ in
+      self.didFinish()
+    }
+  }
+}
+#endif
+
 #if os(iOS) || os(tvOS)
 extension UIApplication {
     static var sharedIfAvailable: UIApplication? {
@@ -979,152 +694,114 @@
   if drawHierarchyInKeyWindow {
     guard let keyWindow = getKeyWindow() else {
       fatalError("'drawHierarchyInKeyWindow' requires tests to be run in a host application")
->>>>>>> c466812a
-    }
-
-    func prepareView(
-      config: ViewImageConfig,
-      drawHierarchyInKeyWindow: Bool,
-      traits: UITraitCollection,
-      view: UIView,
-      viewController: UIViewController
-    ) -> () -> Void {
-      let size = config.size ?? viewController.view.frame.size
-      view.frame.size = size
-      if view != viewController.view {
-        viewController.view.bounds = view.bounds
-        viewController.view.addSubview(view)
-      }
-      let traits = UITraitCollection(traitsFrom: [config.traits, traits])
-      let window: UIWindow
-      if drawHierarchyInKeyWindow {
-        guard let keyWindow = UIApplication.sharedIfAvailable?.keyWindow else {
-          fatalError("'drawHierarchyInKeyWindow' requires tests to be run in a host application")
-        }
-        window = keyWindow
-        window.frame.size = size
-      } else {
-        window = Window(
-          config: .init(safeArea: config.safeArea, size: config.size ?? size, traits: traits),
-          viewController: viewController
-        )
-      }
-      let dispose = add(traits: traits, viewController: viewController, to: window)
-
-      if size.width == 0 || size.height == 0 {
-        // Try to call sizeToFit() if the view still has invalid size
-        view.sizeToFit()
-        view.setNeedsLayout()
-        view.layoutIfNeeded()
-      }
-
-      return dispose
-    }
-
-    func snapshotView(
-      config: ViewImageConfig,
-      drawHierarchyInKeyWindow: Bool,
-      traits: UITraitCollection,
-      view: UIView,
-      viewController: UIViewController
+    }
+    window = keyWindow
+    window.frame.size = size
+  } else {
+    window = Window(
+      config: .init(safeArea: config.safeArea, size: config.size ?? size, traits: traits),
+      viewController: viewController
     )
-      -> Async<UIImage>
-    {
-      let initialFrame = view.frame
-      let dispose = prepareView(
-        config: config,
-        drawHierarchyInKeyWindow: drawHierarchyInKeyWindow,
-        traits: traits,
-        view: view,
-        viewController: viewController
-      )
-      // NB: Avoid safe area influence.
-      if config.safeArea == .zero { view.frame.origin = .init(x: offscreen, y: offscreen) }
-
-      return
-        (view.snapshot
-        ?? Async { callback in
-          addImagesForRenderedViews(view).sequence().run { views in
-            callback(
-              renderer(bounds: view.bounds, for: traits).image { ctx in
-                if drawHierarchyInKeyWindow {
-                  view.drawHierarchy(in: view.bounds, afterScreenUpdates: true)
-                } else {
-                  view.layer.render(in: ctx.cgContext)
-                }
-              }
-            )
-            views.forEach { $0.removeFromSuperview() }
-            view.frame = initialFrame
+  }
+  let dispose = add(traits: traits, viewController: viewController, to: window)
+
+  if size.width == 0 || size.height == 0 {
+    // Try to call sizeToFit() if the view still has invalid size
+    view.sizeToFit()
+    view.setNeedsLayout()
+    view.layoutIfNeeded()
+  }
+
+  return dispose
+}
+
+func snapshotView(
+  config: ViewImageConfig,
+  drawHierarchyInKeyWindow: Bool,
+  traits: UITraitCollection,
+  view: UIView,
+  viewController: UIViewController
+  )
+  -> Async<UIImage> {
+    let initialFrame = view.frame
+    let dispose = prepareView(
+      config: config,
+      drawHierarchyInKeyWindow: drawHierarchyInKeyWindow,
+      traits: traits,
+      view: view,
+      viewController: viewController
+    )
+    // NB: Avoid safe area influence.
+    if config.safeArea == .zero { view.frame.origin = .init(x: offscreen, y: offscreen) }
+
+    return (view.snapshot ?? Async { callback in
+      addImagesForRenderedViews(view).sequence().run { views in
+        callback(
+          renderer(bounds: view.bounds, for: traits).image { ctx in
+            if drawHierarchyInKeyWindow {
+              view.drawHierarchy(in: view.bounds, afterScreenUpdates: true)
+            } else {
+              view.layer.render(in: ctx.cgContext)
+            }
           }
-        }).map {
-          dispose()
-          return $0
-        }
-    }
-
-    private let offscreen: CGFloat = 10_000
-
-    func renderer(bounds: CGRect, for traits: UITraitCollection) -> UIGraphicsImageRenderer {
-      let renderer: UIGraphicsImageRenderer
-      if #available(iOS 11.0, tvOS 11.0, *) {
-        renderer = UIGraphicsImageRenderer(bounds: bounds, format: .init(for: traits))
-      } else {
-        renderer = UIGraphicsImageRenderer(bounds: bounds)
-      }
-      return renderer
-    }
-
-    private func add(
-      traits: UITraitCollection, viewController: UIViewController, to window: UIWindow
-    ) -> () -> Void {
-      let rootViewController: UIViewController
-      if viewController != window.rootViewController {
-        rootViewController = UIViewController()
-        rootViewController.view.backgroundColor = .clear
-        rootViewController.view.frame = window.frame
-        rootViewController.view.translatesAutoresizingMaskIntoConstraints =
-          viewController.view.translatesAutoresizingMaskIntoConstraints
-        rootViewController.preferredContentSize = rootViewController.view.frame.size
-        viewController.view.frame = rootViewController.view.frame
-        rootViewController.view.addSubview(viewController.view)
-        if viewController.view.translatesAutoresizingMaskIntoConstraints {
-          viewController.view.autoresizingMask = [.flexibleWidth, .flexibleHeight]
-        } else {
-          NSLayoutConstraint.activate([
-            viewController.view.topAnchor.constraint(equalTo: rootViewController.view.topAnchor),
-            viewController.view.bottomAnchor.constraint(
-              equalTo: rootViewController.view.bottomAnchor),
-            viewController.view.leadingAnchor.constraint(
-              equalTo: rootViewController.view.leadingAnchor),
-            viewController.view.trailingAnchor.constraint(
-              equalTo: rootViewController.view.trailingAnchor),
-          ])
-        }
-        rootViewController.addChild(viewController)
-      } else {
-        rootViewController = viewController
-      }
-      rootViewController.setOverrideTraitCollection(traits, forChild: viewController)
-      viewController.didMove(toParent: rootViewController)
-
-      window.rootViewController = rootViewController
-
-      rootViewController.beginAppearanceTransition(true, animated: false)
-      rootViewController.endAppearanceTransition()
-
-      rootViewController.view.setNeedsLayout()
-      rootViewController.view.layoutIfNeeded()
-
-      viewController.view.setNeedsLayout()
-      viewController.view.layoutIfNeeded()
-
-<<<<<<< HEAD
-      return {
-        rootViewController.beginAppearanceTransition(false, animated: false)
-        rootViewController.endAppearanceTransition()
-        window.rootViewController = nil
-=======
+        )
+        views.forEach { $0.removeFromSuperview() }
+        view.frame = initialFrame
+      }
+    }).map { dispose(); return $0 }
+}
+
+private let offscreen: CGFloat = 10_000
+
+func renderer(bounds: CGRect, for traits: UITraitCollection) -> UIGraphicsImageRenderer {
+  let renderer: UIGraphicsImageRenderer
+  if #available(iOS 11.0, tvOS 11.0, *) {
+    renderer = UIGraphicsImageRenderer(bounds: bounds, format: .init(for: traits))
+  } else {
+    renderer = UIGraphicsImageRenderer(bounds: bounds)
+  }
+  return renderer
+}
+
+private func add(traits: UITraitCollection, viewController: UIViewController, to window: UIWindow) -> () -> Void {
+  let rootViewController: UIViewController
+  if viewController != window.rootViewController {
+    rootViewController = UIViewController()
+    rootViewController.view.backgroundColor = .clear
+    rootViewController.view.frame = window.frame
+    rootViewController.view.translatesAutoresizingMaskIntoConstraints =
+      viewController.view.translatesAutoresizingMaskIntoConstraints
+    rootViewController.preferredContentSize = rootViewController.view.frame.size
+    viewController.view.frame = rootViewController.view.frame
+    rootViewController.view.addSubview(viewController.view)
+    if viewController.view.translatesAutoresizingMaskIntoConstraints {
+      viewController.view.autoresizingMask = [.flexibleWidth, .flexibleHeight]
+    } else {
+      NSLayoutConstraint.activate([
+        viewController.view.topAnchor.constraint(equalTo: rootViewController.view.topAnchor),
+        viewController.view.bottomAnchor.constraint(equalTo: rootViewController.view.bottomAnchor),
+        viewController.view.leadingAnchor.constraint(equalTo: rootViewController.view.leadingAnchor),
+        viewController.view.trailingAnchor.constraint(equalTo: rootViewController.view.trailingAnchor),
+      ])
+    }
+    rootViewController.addChild(viewController)
+  } else {
+    rootViewController = viewController
+  }
+  rootViewController.setOverrideTraitCollection(traits, forChild: viewController)
+  viewController.didMove(toParent: rootViewController)
+
+  window.rootViewController = rootViewController
+
+  rootViewController.beginAppearanceTransition(true, animated: false)
+  rootViewController.endAppearanceTransition()
+
+  rootViewController.view.setNeedsLayout()
+  rootViewController.view.layoutIfNeeded()
+
+  viewController.view.setNeedsLayout()
+  viewController.view.layoutIfNeeded()
+
   return {
     rootViewController.beginAppearanceTransition(false, animated: false)
     rootViewController.endAppearanceTransition()
@@ -1161,60 +838,36 @@
       if viewController.selectedViewController is UINavigationController {
         self.frame.size.height -= self.config.safeArea.top
         self.config.safeArea.top = 0
->>>>>>> c466812a
-      }
-    }
-
-    private final class Window: UIWindow {
-      var config: ViewImageConfig
-
-      init(config: ViewImageConfig, viewController: UIViewController) {
-        let size = config.size ?? viewController.view.bounds.size
-        self.config = config
-        super.init(frame: .init(origin: .zero, size: size))
-
-        // NB: Safe area renders inaccurately for UI{Navigation,TabBar}Controller.
-        // Fixes welcome!
-        if viewController is UINavigationController {
-          self.frame.size.height -= self.config.safeArea.top
-          self.config.safeArea.top = 0
-        } else if let viewController = viewController as? UITabBarController {
-          self.frame.size.height -= self.config.safeArea.bottom
-          self.config.safeArea.bottom = 0
-          if viewController.selectedViewController is UINavigationController {
-            self.frame.size.height -= self.config.safeArea.top
-            self.config.safeArea.top = 0
-          }
-        }
-        self.isHidden = false
-      }
-
-      required init?(coder aDecoder: NSCoder) {
-        fatalError("init(coder:) has not been implemented")
-      }
-
-      @available(iOS 11.0, *)
-      override var safeAreaInsets: UIEdgeInsets {
-        #if os(iOS)
-          let removeTopInset =
-            self.config.safeArea == .init(top: 20, left: 0, bottom: 0, right: 0)
-            && self.rootViewController?.prefersStatusBarHidden ?? false
-          if removeTopInset { return .zero }
-        #endif
-        return self.config.safeArea
-      }
-    }
-  #endif
-
-  #if os(macOS)
-    import Cocoa
-
-    private final class ScaledWindow: NSWindow {
-      override var backingScaleFactor: CGFloat {
-        return 2
-      }
-    }
-  #endif
+      }
+    }
+    self.isHidden = false
+  }
+
+  required init?(coder aDecoder: NSCoder) {
+    fatalError("init(coder:) has not been implemented")
+  }
+
+  @available(iOS 11.0, *)
+  override var safeAreaInsets: UIEdgeInsets {
+    #if os(iOS)
+    let removeTopInset = self.config.safeArea == .init(top: 20, left: 0, bottom: 0, right: 0)
+      && self.rootViewController?.prefersStatusBarHidden ?? false
+    if removeTopInset { return .zero }
+    #endif
+    return self.config.safeArea
+  }
+}
+#endif
+
+#if os(macOS)
+import Cocoa
+
+private final class ScaledWindow: NSWindow {
+  override var backingScaleFactor: CGFloat {
+    return 2
+  }
+}
+#endif
 #endif
 
 extension Array {
